<<<<<<< HEAD
## 1.0.3 IN PROGRESS
* Add new document [How to add new settings to the mod-settings module](doc/HOWTO.md). Fixes MODSET-18.
=======
##
* Update vertx dependencies to 4.5.3
>>>>>>> da33bc97

## 1.0.2 2024-12-06
* Update library dependencies

## 1.0.1 2023-10-13
* Documentation updates

## 1.0.0 2023-02-16<|MERGE_RESOLUTION|>--- conflicted
+++ resolved
@@ -1,10 +1,6 @@
-<<<<<<< HEAD
 ## 1.0.3 IN PROGRESS
+* Update vertx dependencies to 4.5.3
 * Add new document [How to add new settings to the mod-settings module](doc/HOWTO.md). Fixes MODSET-18.
-=======
-##
-* Update vertx dependencies to 4.5.3
->>>>>>> da33bc97
 
 ## 1.0.2 2024-12-06
 * Update library dependencies
