--- conflicted
+++ resolved
@@ -169,13 +169,6 @@
     if (!checkDesiredPermissions("write", permissions, entry, currentUser)) {
       return Future.failedFuture(new ForbiddenException());
     }
-<<<<<<< HEAD
-=======
-    // direct to unique index as userId = NULL would be considered unique
-    String constraintWhere = entry.getUserId() != null
-        ? "ON CONFLICT (scope, key, userId) WHERE userId is NOT NULL DO NOTHING"
-        : "ON CONFLICT (scope, key) WHERE userId is NULL DO NOTHING";
->>>>>>> a57199b9
     return pool.preparedQuery(
             "INSERT INTO " + settingsTable
                 + " (id, scope, key, value, userId)"
